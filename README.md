# MCP Servers Collection

A collection of Model Context Protocol (MCP) servers that extend Claude's capabilities with various external integrations.

## What is MCP?

The Model Context Protocol (MCP) allows AI assistants like Claude to interact with external tools and services through standardized interfaces. Each MCP server provides specific functionality that Claude can use to enhance its capabilities.

This project is based on the [Model Context Protocol](https://github.com/anthropics/model-context-protocol) developed by Anthropic, and uses the [TypeScript MCP SDK](https://github.com/anthropics/model-context-protocol-typescript) for implementation.

## Available MCP Servers

| MCP Server | Description | NPM Package |
|------------|-------------|------------|
| Brave Search | Provides web search and local search capabilities using the Brave Search API | [@integrabot/brave-search](https://www.npmjs.com/package/@integrabot/brave-search) |
| Brasil API | Provides access to Brazilian public data (CEP, CNPJ, FIPE) including postal codes, business registry, vehicle pricing and more | [@integrabot/brasil-api](https://www.npmjs.com/package/@integrabot/brasil-api) |
<<<<<<< HEAD
| Ploomes CRM | Provides integration with Ploomes CRM for managing customers, deals, contacts, and activities | [@integrabot/ploomes-crm](https://www.npmjs.com/package/@integrabot/ploomes-crm) |
=======
| Slack | Enables interaction with Slack workspaces including listing channels, sending messages, replying to threads, adding reactions, and retrieving user profiles | [@integrabot/slack](https://www.npmjs.com/package/@integrabot/slack) |
>>>>>>> fc2fe6ce

## Development

To build all MCP servers:

```bash
npm run build
```

To develop and watch for changes:

```bash
npm run watch
```

To publish all packages:

```bash
npm run publish-all
```

## References

- [Model Context Protocol](https://github.com/anthropics/model-context-protocol) - Official MCP specification
- [TypeScript MCP SDK](https://github.com/anthropics/model-context-protocol-typescript) - Official TypeScript implementation
- [Python MCP SDK](https://github.com/anthropics/model-context-protocol-python) - Official Python implementation
- [Reference Servers](https://github.com/anthropics/model-context-protocol-servers) - Collection of reference MCP server implementations

## License

This project is licensed under the MIT License - see the LICENSE file for details. <|MERGE_RESOLUTION|>--- conflicted
+++ resolved
@@ -14,11 +14,8 @@
 |------------|-------------|------------|
 | Brave Search | Provides web search and local search capabilities using the Brave Search API | [@integrabot/brave-search](https://www.npmjs.com/package/@integrabot/brave-search) |
 | Brasil API | Provides access to Brazilian public data (CEP, CNPJ, FIPE) including postal codes, business registry, vehicle pricing and more | [@integrabot/brasil-api](https://www.npmjs.com/package/@integrabot/brasil-api) |
-<<<<<<< HEAD
 | Ploomes CRM | Provides integration with Ploomes CRM for managing customers, deals, contacts, and activities | [@integrabot/ploomes-crm](https://www.npmjs.com/package/@integrabot/ploomes-crm) |
-=======
 | Slack | Enables interaction with Slack workspaces including listing channels, sending messages, replying to threads, adding reactions, and retrieving user profiles | [@integrabot/slack](https://www.npmjs.com/package/@integrabot/slack) |
->>>>>>> fc2fe6ce
 
 ## Development
 
